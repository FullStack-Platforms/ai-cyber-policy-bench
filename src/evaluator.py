import asyncio
import json
from pathlib import Path
from typing import List, Dict, Optional, Any
from datetime import datetime
from dataclasses import dataclass
from enum import Enum
import openai

try:
    from .db import VectorDatabase
    from .utils import get_config_value, get_openai_client
    from .benchmark import list_default_eval_models
except ImportError:
    from src.db import VectorDatabase
    from src.utils import get_config_value, get_openai_client
    from src.benchmark import list_default_eval_models


class EvaluationMode(Enum):
    NO_CONTEXT = "no_context"
    RAW_FILES = "raw_files"
    VECTOR_DB = "vector_db"


@dataclass
class EvaluationResult:
    question: str
    ideal_answer: str
    model_response: str
    model_name: str
    evaluation_mode: EvaluationMode
    context_provided: Optional[str] = None
    accuracy_score: Optional[float] = None
    timestamp: Optional[str] = None


class CyberPolicyEvaluator:
    """Evaluator for cybersecurity policy benchmark tests."""

    def __init__(
        self,
        vector_db: Optional[VectorDatabase] = None,
        client: Optional[openai.OpenAI] = None,
        config_overrides: Optional[Dict[str, Any]] = None,
    ):
        """Initialize evaluator with injected dependencies.

        Args:
            vector_db: Vector database for context retrieval
            client: OpenAI client for API calls
            config_overrides: Override configuration values
        """
        self.vector_db = vector_db
        self.client = client or get_openai_client()
        self.config_overrides = config_overrides or {}

        # Initialize semaphore for rate limiting parallel requests
        parallel_requests = get_config_value("Evaluation", "parallel_requests", 5, int)
        self.semaphore = asyncio.Semaphore(parallel_requests)

        # Initialize async lock for progress tracking
        self.progress_lock = asyncio.Lock()

    def load_evaluation_questions(
        self, questions_file: str = None, filter_criteria: Dict[str, str] = None
    ) -> List[Dict]:
        """Load evaluation questions from JSONL file with optional filtering."""
        if questions_file is None:
            questions_file = self.config_overrides.get(
                "prompts_file",
                get_config_value(
                    "Paths", "prompts_file", "./data/prompts/cyber_evals.jsonl"
                ),
            )

        questions = []
        with open(questions_file, "r", encoding="utf-8") as f:
            for line in f:
                line = line.strip()
                if line:
                    question = json.loads(line)

                    # Apply filters if provided
                    if filter_criteria:
                        metadata = question.get("metadata", {})
                        include_question = True

                        for key, value in filter_criteria.items():
                            if key == "difficulty":
                                if metadata.get("difficulty") != value:
                                    include_question = False
                                    break
                            elif key == "framework":
                                frameworks = metadata.get("framework", "").split(",")
                                if value not in [f.strip() for f in frameworks]:
                                    include_question = False
                                    break
                            elif key == "category":
                                if metadata.get("category") != value:
                                    include_question = False
                                    break
                            elif key == "question_type":
                                if metadata.get("question_type") != value:
                                    include_question = False
                                    break

                        if not include_question:
                            continue

                    questions.append(question)
        return questions

    def load_raw_framework_files(self, frameworks_dir: str = None) -> Dict[str, str]:
        """Load raw framework markdown files for context."""
        if frameworks_dir is None:
            frameworks_dir = self.config_overrides.get(
                "frameworks_dir",
                get_config_value("Paths", "frameworks_dir", "./data/cyber-frameworks"),
            )

        framework_content = {}
        frameworks_path = Path(frameworks_dir)

        for framework_dir in frameworks_path.iterdir():
            if not framework_dir.is_dir() or framework_dir.name == "LICENSE":
                continue

            # Find markdown files in the framework directory
            md_files = list(framework_dir.glob("*.md"))
            if md_files:
                combined_content = []
                for md_file in md_files:
                    with open(md_file, "r", encoding="utf-8") as f:
                        combined_content.append(f"## {md_file.name}\n{f.read()}")
                framework_content[framework_dir.name] = "\n\n".join(combined_content)

        return framework_content

    async def query_model(
        self, model_name: str, prompt: str, max_retries: int = 3
    ) -> dict:
        """
        Query a model with the given prompt.

        Returns:
            dict: {"response": str, "error": bool, "error_message": str}
        """
        async with self.semaphore:  # Rate limiting with semaphore
            for attempt in range(max_retries):
                try:
                    response = await asyncio.to_thread(
                        self.client.chat.completions.create,
                        model=model_name,
                        messages=[{"role": "user", "content": prompt}],
                        temperature=0.1,
                    )
                    content = response.choices[0].message.content.strip()

                    # Basic validation of response
                    if not content:
                        return {
                            "response": "",
                            "error": True,
                            "error_message": "Model returned empty response",
                        }

                    return {"response": content, "error": False, "error_message": ""}

                except Exception as e:
                    error_msg = str(e)
                    if attempt == max_retries - 1:
                        return {
                            "response": "",
                            "error": True,
                            "error_message": f"Model query failed after {max_retries} attempts: {error_msg}",
                        }
<<<<<<< HEAD
                    await asyncio.sleep(2 ** attempt)  # Exponential backoff
=======
                    await asyncio.sleep(2**attempt)  # Exponential backoff
>>>>>>> 6d9efed9

    def create_prompt(self, question: str, context: Optional[str] = None) -> str:
        """Create evaluation prompt with optional context."""
        if context:
            return f"""Context:
{context}

Question: {question}

Please provide a precise answer based on the context provided. Be specific about which requirements or controls are relevant."""
        else:
            return f"Question: {question}\n\nPlease provide a precise answer based on your knowledge of cybersecurity frameworks and compliance requirements."

    def detect_frameworks_in_question(self, question: str) -> List[str]:
        """Detect which frameworks are mentioned in the evaluation question."""
        question_lower = question.lower()
        detected_frameworks = []

        # Framework detection patterns that return standardized names
        framework_patterns = {
            "nist_csf": ["nist csf", "nist cybersecurity framework", "csf"],
            "soc_2": ["soc 2", "soc2", "soc-2", "trust services"],
            "cmmc": ["cmmc", "cybersecurity maturity model certification"],
            "nist_800_53": ["nist 800-53", "800-53", "nist sp 800-53"],
            "nist_800_171": ["nist 800-171", "800-171", "nist sp 800-171"],
            "pci_dss": ["pci dss", "pci", "payment card industry"],
            "hipaa": ["hipaa", "health insurance portability"],
            "gdpr": ["gdpr", "general data protection regulation"],
            "fedramp": ["fedramp", "federal risk and authorization"],
            "cjis": ["cjis", "criminal justice information services"],
            "new_jersey_state": ["new jersey", "nj state"],
        }

        for framework_name, patterns in framework_patterns.items():
            if any(pattern in question_lower for pattern in patterns):
                detected_frameworks.append(framework_name)

        return detected_frameworks

    def get_vector_context(self, question: str, n_results: int = None) -> Optional[str]:
        """Retrieve relevant context from vector database with intelligent framework detection."""
        if not self.vector_db:
            return None

        if n_results is None:
            n_results = get_config_value("Evaluation", "vector_context_results", 3, int)

        # Detect frameworks mentioned in the question
        detected_frameworks = self.detect_frameworks_in_question(question)

        # If specific frameworks detected, search those collections
        if detected_frameworks:
            # Use enhanced_search if available, fall back to regular search
            if hasattr(self.vector_db, "enhanced_search"):
                results = self.vector_db.enhanced_search(
                    question, n_results=n_results, frameworks=detected_frameworks
                )
            else:
                results = self.vector_db.search(
                    question, n_results=n_results, frameworks=detected_frameworks
                )
            print(
                f"Detected frameworks: {detected_frameworks}, found {len(results)} results"
            )
        else:
            # Fall back to searching all frameworks
            if hasattr(self.vector_db, "enhanced_search"):
                results = self.vector_db.enhanced_search(question, n_results=n_results)
            else:
                results = self.vector_db.search(question, n_results=n_results)
            print(
                f"No specific frameworks detected, searching all collections, found {len(results)} results"
            )

        if not results:
            return None

        context_parts = []
        for result in results:
            fw_name = result["metadata"]["framework_name"]
            context_parts.append(f"[{fw_name}] {result['text']}")

        return "\n\n".join(context_parts)

    def get_raw_file_context(
        self, question: str, framework_files: Dict[str, str]
    ) -> Optional[str]:
        """Get relevant raw file context by detecting framework mentions in question."""
        # Use the same framework detection logic
        detected_frameworks = self.detect_frameworks_in_question(question)
        relevant_frameworks = []

        # Map standardized framework names to directory names
        framework_to_dir = {
            "nist_csf": "nist-csf",
            "soc_2": "soc2-trust-services",
            "cmmc": "cmmc",
            "nist_800_53": "nist-800-53",
            "nist_800_171": "nist-800-171",
            "pci_dss": "pci-dss",
            "hipaa": "hipaa",
            "gdpr": "gdpr",
            "fedramp": "fedramp",
            "cjis": "cjis",
            "new_jersey_state": "new-jersey-state",
        }

        # Get content for detected frameworks
        for framework_name in detected_frameworks:
            framework_dir = framework_to_dir.get(framework_name)
            if framework_dir and framework_dir in framework_files:
                relevant_frameworks.append(framework_files[framework_dir])

        if relevant_frameworks:
            return "\n\n".join(relevant_frameworks)

        # If no specific framework found, return first available (fallback)
        if framework_files:
            return list(framework_files.values())[0]

        return None

    async def evaluate_single_question(
        self,
        question_data: Dict,
        model_name: str,
        evaluation_mode: EvaluationMode,
        framework_files: Optional[Dict[str, str]] = None,
    ) -> EvaluationResult:
        """Evaluate a single question with a specific model and mode."""
        question = question_data["input"]
        ideal_answer = question_data["ideal"]

        # Prepare context based on evaluation mode
        context = None
        if evaluation_mode == EvaluationMode.VECTOR_DB:
            context = self.get_vector_context(question)
        elif evaluation_mode == EvaluationMode.RAW_FILES and framework_files:
            context = self.get_raw_file_context(question, framework_files)

        # Create prompt and query model
        prompt = self.create_prompt(question, context)
        query_result = await self.query_model(model_name, prompt)

        # Handle query errors properly
        if query_result["error"]:
            model_response = f"MODEL_FAILURE: {query_result['error_message']}"
        else:
            model_response = query_result["response"]

        return EvaluationResult(
            question=question,
            ideal_answer=ideal_answer,
            model_response=model_response,
            model_name=model_name,
            evaluation_mode=evaluation_mode,
            context_provided=context,
            timestamp=datetime.now().isoformat(),
        )

    async def _evaluate_single_question_with_progress(
        self,
        question_data: Dict,
        model_name: str,
        evaluation_mode: EvaluationMode,
        framework_files: Optional[Dict[str, str]] = None,
        total_evaluations: int = 0,
    ) -> EvaluationResult:
        """Evaluate a single question with async-safe progress tracking."""
        # Initialize completed counter as class attribute if not exists
        if not hasattr(self, "_completed_evaluations"):
            self._completed_evaluations = 0

        try:
            # Perform the actual evaluation
            result = await self.evaluate_single_question(
                question_data, model_name, evaluation_mode, framework_files
            )

            # Update progress with thread safety
            async with self.progress_lock:
                self._completed_evaluations += 1
                completed = self._completed_evaluations

                # Print progress every 10 completions or at significant milestones
                if completed % 10 == 0 or completed == total_evaluations:
                    progress_percent = (
                        (completed / total_evaluations * 100)
                        if total_evaluations > 0
                        else 0
                    )
                    print(
                        f"Progress: {completed}/{total_evaluations} ({progress_percent:.1f}%) - Latest: {model_name}/{evaluation_mode.value}"
                    )

            return result

        except Exception as e:
            # Update progress even for failed evaluations
            async with self.progress_lock:
                self._completed_evaluations += 1
                completed = self._completed_evaluations
                print(
                    f"Failed evaluation {completed}/{total_evaluations}: {model_name}/{evaluation_mode.value} - {str(e)}"
                )

            raise

    async def run_evaluation(
        self,
        models: List[str],
        questions: List[Dict],
        modes: List[EvaluationMode],
        output_dir: str = "experiment_results",
    ) -> Dict[str, List[Dict]]:
        """Run complete evaluation across models, questions, and modes with parallel execution."""
        framework_files = None

        # Load framework files if needed
        if EvaluationMode.RAW_FILES in modes:
            framework_files = self.load_raw_framework_files()

        # Initialize vector DB if needed
        if EvaluationMode.VECTOR_DB in modes and not self.vector_db:
            print("Initializing vector database with multi-collection support...")
            self.vector_db = VectorDatabase.initialize_from_chunks()

        total_evaluations = len(models) * len(questions) * len(modes)

        # Initialize progress tracking
        self._completed_evaluations = 0

        print(
            f"Starting parallel evaluation: {len(models)} models × {len(questions)} questions × {len(modes)} modes = {total_evaluations} total evaluations"
        )
        print(f"Parallel requests limit: {self.semaphore._value}")

        # Create all evaluation tasks
        tasks = []
        task_metadata = []  # Track model/question/mode for each task

        for model_name in models:
            for mode in modes:
                for question_data in questions:
                    task = self._evaluate_single_question_with_progress(
                        question_data,
                        model_name,
                        mode,
                        framework_files,
                        total_evaluations,
                    )
                    tasks.append(task)
                    task_metadata.append((model_name, mode, question_data["input"]))

        print(f"Created {len(tasks)} parallel evaluation tasks")

        # Execute all tasks in parallel with semaphore rate limiting
        try:
            all_results = await asyncio.gather(*tasks, return_exceptions=True)
        except Exception as e:
            print(f"Error in parallel execution: {e}")
            raise

        # Group results by model
        results = {}
        for i, result in enumerate(all_results):
            model_name, mode, question = task_metadata[i]

            if model_name not in results:
                results[model_name] = []

            # Handle exceptions from individual tasks
            if isinstance(result, Exception):
                print(f"Task failed for {model_name}/{mode.value}: {result}")
                # Create a failure result
                failure_result = EvaluationResult(
                    question=question,
                    ideal_answer="N/A",
                    model_response=f"TASK_FAILURE: {str(result)}",
                    model_name=model_name,
                    evaluation_mode=mode,
                    context_provided=None,
                    timestamp=datetime.now().isoformat(),
                )
                results[model_name].append(failure_result)
            else:
                results[model_name].append(result)

        # Print completion summary
        print("\nParallel evaluation completed!")
        for model_name, model_results in results.items():
            successful = len(
                [
                    r
                    for r in model_results
                    if not r.model_response.startswith("TASK_FAILURE")
                ]
            )
            total = len(model_results)
            print(f"  {model_name}: {successful}/{total} successful evaluations")

        # Convert results to dict format for downstream compatibility
        dict_results = {}
        for model_name, model_results in results.items():
            dict_results[model_name] = [
                {
                    "question": r.question,
                    "ideal_answer": r.ideal_answer,
                    "model_response": r.model_response,
                    "model_name": r.model_name,
                    "evaluation_mode": r.evaluation_mode.value,
                    "context_provided": r.context_provided,
                    "accuracy_score": r.accuracy_score,
                    "timestamp": r.timestamp,
                }
                for r in model_results
            ]

        # Save results
        self.save_results(results, output_dir)
        print(f"Results saved to {output_dir}")

        return dict_results

    def save_results(
        self, results: Dict[str, List[EvaluationResult]], output_dir: str
    ) -> None:
        """Save evaluation results to files."""
        output_path = Path(output_dir)
        output_path.mkdir(parents=True, exist_ok=True)

        # Save detailed results
        detailed_results = {}
        for model_name, model_results in results.items():
            detailed_results[model_name] = [
                {
                    "question": r.question,
                    "ideal_answer": r.ideal_answer,
                    "model_response": r.model_response,
                    "evaluation_mode": r.evaluation_mode.value,
                    "context_provided": r.context_provided,
                    "accuracy_score": r.accuracy_score,
                    "timestamp": r.timestamp,
                }
                for r in model_results
            ]

        with open(output_path / "detailed_results.json", "w", encoding="utf-8") as f:
            json.dump(detailed_results, f, indent=2, ensure_ascii=False)

        print(f"Detailed results saved to {output_path / 'detailed_results.json'}")

    def generate_metadata_report(
        self, results: Dict[str, List[EvaluationResult]], questions: List[Dict]
    ) -> Dict[str, any]:
        """Generate comprehensive report analyzing performance by metadata dimensions."""
        report = {
            "summary": {},
            "by_difficulty": {},
            "by_framework": {},
            "by_category": {},
            "by_question_type": {},
            "recommendations": [],
        }

        # Create question metadata lookup
        question_metadata = {}
        for q in questions:
            question_metadata[q["input"]] = q.get("metadata", {})

        all_scores = []
        difficulty_scores = {}
        framework_scores = {}
        category_scores = {}
        type_scores = {}

        for model_name, model_results in results.items():
            for result in model_results:
                if result.accuracy_score is not None:
                    score = result.accuracy_score
                    all_scores.append(score)

                    # Get metadata for this question
                    metadata = question_metadata.get(result.question, {})

                    # Aggregate by difficulty
                    difficulty = metadata.get("difficulty", "unknown")
                    if difficulty not in difficulty_scores:
                        difficulty_scores[difficulty] = []
                    difficulty_scores[difficulty].append(score)

                    # Aggregate by framework (handle multi-framework)
                    frameworks = metadata.get("framework", "unknown").split(",")
                    for framework in frameworks:
                        framework = framework.strip()
                        if framework not in framework_scores:
                            framework_scores[framework] = []
                        framework_scores[framework].append(score)

                    # Aggregate by category
                    category = metadata.get("category", "unknown")
                    if category not in category_scores:
                        category_scores[category] = []
                    category_scores[category].append(score)

                    # Aggregate by question type
                    q_type = metadata.get("question_type", "unknown")
                    if q_type not in type_scores:
                        type_scores[q_type] = []
                    type_scores[q_type].append(score)

        # Calculate summary statistics
        if all_scores:
            report["summary"] = {
                "total_evaluations": len(all_scores),
                "overall_average": sum(all_scores) / len(all_scores),
                "median_score": sorted(all_scores)[len(all_scores) // 2],
                "min_score": min(all_scores),
                "max_score": max(all_scores),
                "score_distribution": {
                    "excellent_90_100": len([s for s in all_scores if s >= 0.9])
                    / len(all_scores),
                    "good_80_89": len([s for s in all_scores if 0.8 <= s < 0.9])
                    / len(all_scores),
                    "fair_70_79": len([s for s in all_scores if 0.7 <= s < 0.8])
                    / len(all_scores),
                    "poor_below_70": len([s for s in all_scores if s < 0.7])
                    / len(all_scores),
                },
            }

        # Calculate performance by difficulty
        for difficulty, scores in difficulty_scores.items():
            if scores:
                report["by_difficulty"][difficulty] = {
                    "count": len(scores),
                    "average": sum(scores) / len(scores),
                    "min": min(scores),
                    "max": max(scores),
                }

        # Calculate performance by framework
        for framework, scores in framework_scores.items():
            if scores:
                report["by_framework"][framework] = {
                    "count": len(scores),
                    "average": sum(scores) / len(scores),
                    "min": min(scores),
                    "max": max(scores),
                }

        # Calculate performance by category
        for category, scores in category_scores.items():
            if scores:
                report["by_category"][category] = {
                    "count": len(scores),
                    "average": sum(scores) / len(scores),
                    "min": min(scores),
                    "max": max(scores),
                }

        # Calculate performance by question type
        for q_type, scores in type_scores.items():
            if scores:
                report["by_question_type"][q_type] = {
                    "count": len(scores),
                    "average": sum(scores) / len(scores),
                    "min": min(scores),
                    "max": max(scores),
                }

        # Generate recommendations
        recommendations = []

        # Difficulty-based recommendations
        if "expert" in difficulty_scores and "intermediate" in difficulty_scores:
            expert_avg = sum(difficulty_scores["expert"]) / len(
                difficulty_scores["expert"]
            )
            intermediate_avg = sum(difficulty_scores["intermediate"]) / len(
                difficulty_scores["intermediate"]
            )
            if expert_avg < intermediate_avg - 0.1:
                recommendations.append(
                    f"Expert questions showing {intermediate_avg - expert_avg:.2f} point gap vs intermediate - consider expert-specific training"
                )

        # Framework-specific recommendations
        framework_averages = {
            k: sum(v) / len(v) for k, v in framework_scores.items() if v
        }
        if framework_averages:
            lowest_framework = min(framework_averages, key=framework_averages.get)
            highest_framework = max(framework_averages, key=framework_averages.get)
            gap = (
                framework_averages[highest_framework]
                - framework_averages[lowest_framework]
            )
            if gap > 0.15:
                recommendations.append(
                    f"Significant framework gap: {lowest_framework} ({framework_averages[lowest_framework]:.2f}) vs {highest_framework} ({framework_averages[highest_framework]:.2f}) - focus training on {lowest_framework}"
                )

        # Category-based recommendations
        category_averages = {
            k: sum(v) / len(v) for k, v in category_scores.items() if v
        }
        if category_averages:
            lowest_category = min(category_averages, key=category_averages.get)
            if category_averages[lowest_category] < 0.7:
                recommendations.append(
                    f"Low performance in {lowest_category} ({category_averages[lowest_category]:.2f}) - consider specialized training"
                )

        report["recommendations"] = recommendations
        return report


async def run_benchmark_poc(num_models: int = 3, num_questions: int = 5):
    """Run a proof of concept benchmark with a subset of models and questions."""
    print("=== Cyber-Policy-Bench - Proof of Concept ===")

    # Initialize evaluator
    evaluator = CyberPolicyEvaluator()

    # Get subset of models and questions
    all_models = list_default_eval_models()
    models = all_models[:num_models]

    questions = evaluator.load_evaluation_questions()
    questions = questions[:num_questions]

    # Define evaluation modes
    modes = [
        EvaluationMode.NO_CONTEXT,
        EvaluationMode.RAW_FILES,
        EvaluationMode.VECTOR_DB,
    ]

    print(
        f"Testing {len(models)} models with {len(questions)} questions in {len(modes)} modes"
    )
    print(f"Models: {models}")

    # Run evaluation
    results = await evaluator.run_evaluation(models, questions, modes)

    # Print summary
    print("\n=== EVALUATION SUMMARY ===")
    for model_name, model_results in results.items():
        print(f"{model_name}: {len(model_results)} total evaluations")

        # Group by mode
        mode_counts = {}
        for result in model_results:
            mode = result.evaluation_mode.value
            mode_counts[mode] = mode_counts.get(mode, 0) + 1

        for mode, count in mode_counts.items():
            print(f"  {mode}: {count} evaluations")


if __name__ == "__main__":
    # Run POC with 2 models and 3 questions
    asyncio.run(run_benchmark_poc(num_models=2, num_questions=3))<|MERGE_RESOLUTION|>--- conflicted
+++ resolved
@@ -175,11 +175,7 @@
                             "error": True,
                             "error_message": f"Model query failed after {max_retries} attempts: {error_msg}",
                         }
-<<<<<<< HEAD
-                    await asyncio.sleep(2 ** attempt)  # Exponential backoff
-=======
                     await asyncio.sleep(2**attempt)  # Exponential backoff
->>>>>>> 6d9efed9
 
     def create_prompt(self, question: str, context: Optional[str] = None) -> str:
         """Create evaluation prompt with optional context."""
